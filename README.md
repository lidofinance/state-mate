--- conflicted
+++ resolved
@@ -6,15 +6,11 @@
 
 # state-mate
 
-<<<<<<< HEAD
 <div>
     <img alt="state-mate banner" src="assets/banner.jpeg" width=300 />
 </div>
 
-state-mate is a simple automation tool that validates the protocol state against an input configuration. Run state-mate to verify deploy parameters, current state, access control and more.
-=======
 state-mate is a simple tool that validates contracts' states against a concise YAML-based description. Run state-mate to verify deploy outcome, current state, access control and more.
->>>>>>> 3bfdc1e4
 
 state-mate accepts a yaml file that includes contract addresses, view functions and their expected results. It calls each function and compares the output to the expected result.
 
@@ -106,4 +102,4 @@
 
 ## 📃 License
 
-This project is licensed under the MIT License. See the [LICENSE](/LICENSE) file for details.
+This project is licensed under the MIT License. See the [LICENSE](/LICENSE) file for details.