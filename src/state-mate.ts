import fs from "node:fs";
import path from "node:path";

import "dotenv/config";

import { Static, TSchema } from "@sinclair/typebox";
import Ajv, { ValidateFunction } from "ajv";
import addFormats from "ajv-formats";
import chalk from "chalk";
import { JsonRpcProvider } from "ethers";
import * as YAML from "yaml";

import { checkAllAbi, renameAllAbiToLowerCase } from "./abi-provider";
import { doGenerateBoilerplate } from "./boilerplate-generator";
import { parseCmdLineArguments } from "./cli-parser";
import { printError, readUrlOrFromEnvironment } from "./common";
import { loadContractInfoFromExplorer } from "./explorer-provider";
import { FAILURE_MARK, log, logError, logErrorAndExit, logHeader1, WARNING_MARK } from "./logger";
import { g_errors, g_total_checks } from "./section-validators/base";
import { ContractSectionValidator } from "./section-validators/contract";
import {
  EntireDocument,
  EntireDocumentTB,
  EthereumStringFormat,
  ExplorerSectionTB,
  isTypeOfTB,
  MaxIntFormat,
  NetworkSection,
  NetworkSectionTB,
  SeedDocument,
  SeedDocumentTB,
} from "./typebox";
import { ContractInfo } from "./types";

export let g_Arguments: ReturnType<typeof parseCmdLineArguments>;

// eslint-disable-next-line @typescript-eslint/ban-ts-comment
// @ts-ignore: Unreachable code error
BigInt.prototype.toJSON = function (): number {
  return Number(this);
};

function formatAjvErrors(errors: ValidateFunction["errors"]) {
  if (!errors) return `Unknown error`;

  return errors
    .map((error, index) => {
      const { message, instancePath, data, params } = error;
      return (
        `Error #${chalk.yellow(index + 1)}: ${chalk.red(instancePath)}` +
        `${data instanceof Object ? "" : chalk.red(` (${String(data)})`)} ` +
        `${chalk.red(message ?? "")}\nparams: ${JSON.stringify(params)}`
      );
    })
    .join("\n\n");
}

function loadStateFromYaml(configPath: string): unknown {
  const reviver = (_: unknown, v: unknown) => {
    return typeof v === "bigint" ? String(v) : v;
  };
  const file = path.resolve(configPath);
  try {
    const configContent = fs.readFileSync(file, "utf8");

    return YAML.parse(configContent, reviver, { schema: "core", intAsBigInt: true });
  } catch (error) {
    logErrorAndExit(`Failed to convert the YAML file ${chalk.magenta(configPath)} to JSON:\n${printError(error)}`);
  }
}

function validateJsonWithSchema<T extends TSchema>(
  jsonDocument: unknown,
  schemaPrototype: T,
  { silent }: { silent: boolean } = { silent: false },
): jsonDocument is Static<T> {
  if (!silent)
    logHeader1(`The YAML file at ${chalk.yellow(g_Arguments.configPath)} will be validated against the JSON Schema`);

  const ajv = new Ajv({ verbose: true, allErrors: true });
  addFormats(ajv);
  ajv.addFormat(
    EthereumStringFormat.name,
    (value) => typeof value === "string" && EthereumStringFormat.formatString.test(value),
  );
  ajv.addFormat(MaxIntFormat.name, (value) => typeof value === "string" && MaxIntFormat.formatString.test(value));

  let validate: ReturnType<typeof ajv.compile>;
  try {
    validate = ajv.compile(schemaPrototype);
  } catch (error) {
    if (silent) return false;
    logErrorAndExit(
      `Failed to compile schema in Ajv (Most likely, the errors are in the Typebox types):\n\n${chalk.red(printError(error))}`,
    );
  }
  const valid = validate(jsonDocument);
  if (!valid) {
    if (silent) return false;
    logErrorAndExit(
      `The YAML file ${chalk.magenta(g_Arguments!.configPath)} contains errors that do not comply with the JSON schema. ` +
        `Please correct them and try again\n\n${formatAjvErrors(validate.errors)} `,
    );
  }
  if (!silent)
    logHeader1(
      `The YAML file at ${chalk.yellow(g_Arguments.configPath)} has successfully passed validation against the JSON Schema`,
    );
  return true;
}

async function doChecks(jsonDocument: EntireDocument) {
  for (const [sectionTitle, section] of Object.entries(jsonDocument)) {
    if (isTypeOfTB(section, NetworkSectionTB)) await checkNetworkSection(sectionTitle, section);
  }
<<<<<<< HEAD
  log(chalk.bold(`\n${g_total_checks} checks performed.`));
  if (g_errors) {
    log(`\n${FAILURE_MARK} ${chalk.bold(`${g_errors} errors found!`)} `);
    process.exit(g_errors);
  }

=======
>>>>>>> e0888975
  if (g_Arguments.checkOnly) {
    log(
      `\n${WARNING_MARK}${WARNING_MARK}${WARNING_MARK} Checks run only for "${chalk.bold(chalk.blue(g_Arguments.checkOnlyCmdArg))}"\n`,
    );
  }
  log(chalk.bold(`\n${g_total_checks} checks performed.`));
  if (g_errors) {
    log(`\n${FAILURE_MARK} ${chalk.bold(`${g_errors} errors found!`)} `);
    process.exit(g_errors);
  }
}

async function downloadAndCheckAllAbi<T extends EntireDocument | SeedDocument>(jsonDocument: T) {
  const abiDirectoryPath = path.resolve(path.dirname(g_Arguments.configPath), "abi");
  fs.mkdirSync(abiDirectoryPath, { recursive: true });
  logHeader1("ABI checking");
  await iterateLoadedContracts(jsonDocument, checkAllAbi);
}

async function iterateLoadedContracts<T extends EntireDocument | SeedDocument>(
  jsonDocument: T,
  callback: (contractInfo: ContractInfo) => Promise<void> | void,
) {
  const abiDirectoryPath = path.resolve(path.dirname(g_Arguments.configPath), "abi");
  fs.mkdirSync(abiDirectoryPath, { recursive: true });

  for (const [explorerSectionKey, addresses] of Object.entries(jsonDocument.deployed)) {
    const explorerSection = jsonDocument[explorerSectionKey as keyof T];

    if (isTypeOfTB(explorerSection, ExplorerSectionTB) || isTypeOfTB(explorerSection, NetworkSectionTB)) {
      const { explorerHostname, explorerTokenEnv } = explorerSection;
      if (!explorerHostname) {
        logErrorAndExit(
          `The field ${chalk.magenta(`explorerHostname`)} is required in the ${chalk.magenta(g_Arguments.configPath)}`,
        );
      }
      const explorerKey = explorerTokenEnv ? process.env[explorerTokenEnv] : "";

      if (!explorerTokenEnv) {
        log(
          `${WARNING_MARK} ${chalk.yellow("explorerTokenEnv")} is not set in the ${chalk.magenta(g_Arguments.configPath)}, the section ${chalk.magenta(explorerSectionKey)}`,
        );
      } else if (!explorerKey) {
        log(`\n${WARNING_MARK} ${chalk.yellow(`The env var ${explorerTokenEnv} is not set`)}\n`);
      }
      for (const address of addresses) {
        const contractInfo = await loadContractInfoFromExplorer(address, explorerHostname, explorerKey);
        if (!contractInfo) {
          continue;
        }
        await callback(contractInfo);
      }
    }
  }
}

async function checkNetworkSection(sectionTitle: string, section: NetworkSection) {
  if (g_Arguments.checkOnly && g_Arguments.checkOnly.section !== sectionTitle) {
    return;
  }
  const rpcUrl = readUrlOrFromEnvironment(section.rpcUrl);
  const provider = new JsonRpcProvider(rpcUrl);
  const contractSectionChecker = new ContractSectionValidator(provider);

  for (const contractAlias in section.contracts) {
    const contractEntry = section.contracts[contractAlias];
    await contractSectionChecker.see(contractEntry, sectionTitle, contractAlias);
  }
}

async function main() {
  g_Arguments = parseCmdLineArguments();

  if (g_Arguments.updateAbi) {
    renameAllAbiToLowerCase();
  }

  const jsonDocument = loadStateFromYaml(g_Arguments.configPath);

  if (g_Arguments.generate) {
    if (validateJsonWithSchema(jsonDocument, EntireDocumentTB, { silent: true })) {
      logErrorAndExit(
        chalk.yellow(
          `A main YAML was specified, but a seed YAML was expected: ${g_Arguments.configPath}\n` +
            chalk.yellow("Alternatively, the `--generate` parameter was specified for the main YAML"),
        ),
      );
    }
    if (validateJsonWithSchema(jsonDocument, SeedDocumentTB)) {
      if (g_Arguments.updateAbi) {
        await downloadAndCheckAllAbi(jsonDocument);
      }
      await doGenerateBoilerplate(g_Arguments.configPath, jsonDocument);
    }
  } else {
    if (validateJsonWithSchema(jsonDocument, SeedDocumentTB, { silent: true })) {
      logErrorAndExit(
        chalk.yellow(`A seed YAML was specified, but a main YAML was expected: ${g_Arguments.configPath}\n`) +
          chalk.yellow("Alternatively, the `--generate` parameter was not specified for the seed YAML"),
      );
    }
    if (validateJsonWithSchema(jsonDocument, EntireDocumentTB)) {
      if (g_Arguments.updateAbi) {
        await downloadAndCheckAllAbi(jsonDocument);
      }
      await doChecks(jsonDocument);
    }
  }
}

// eslint-disable-next-line unicorn/prefer-top-level-await
main().catch((error) => {
  logError(error);
  process.exitCode = 1;
});<|MERGE_RESOLUTION|>--- conflicted
+++ resolved
@@ -113,15 +113,6 @@
   for (const [sectionTitle, section] of Object.entries(jsonDocument)) {
     if (isTypeOfTB(section, NetworkSectionTB)) await checkNetworkSection(sectionTitle, section);
   }
-<<<<<<< HEAD
-  log(chalk.bold(`\n${g_total_checks} checks performed.`));
-  if (g_errors) {
-    log(`\n${FAILURE_MARK} ${chalk.bold(`${g_errors} errors found!`)} `);
-    process.exit(g_errors);
-  }
-
-=======
->>>>>>> e0888975
   if (g_Arguments.checkOnly) {
     log(
       `\n${WARNING_MARK}${WARNING_MARK}${WARNING_MARK} Checks run only for "${chalk.bold(chalk.blue(g_Arguments.checkOnlyCmdArg))}"\n`,
